import qat.lang.AQASM as qlm
from qat.lang.AQASM import QRoutine, RY, CNOT, build_gate
import numpy as np
from utils import mask, fwht, test_bins, left_conditional_probability

"""
This module contains all the functions in order to load data into the quantum state.
There are two implementations for the loading of a function: one based on brute force and one based on multiplexors.
The implementation of the multiplexors is a non-recursive version of:

    V.V. Shende, S.S. Bullock, and I.L. Markov.
    Synthesis of quantum-logic circuits.
    IEEE Transactions on Computer-Aided Design of Integrated Circuits
    and Systems, 25(6):1000–1010, Jun 2006
    arXiv:quant-ph/0406176v5
MyQLM version:

"""

# Loading uniform distribution
@qlm.build_gate("UD", [int], arity=lambda x: x)
def uniform_distribution(number_qubits: int):
    """
    Function to load a uniform distribution in a quantum circuit.
    Parameters
    ----------
    number_qubits : int
        Arity of the output gate.
    """
    routine = qlm.QRoutine()
    quantum_register = routine.new_wires(number_qubits)
    for i in range(number_qubits):
        routine.apply(qlm.H,quantum_register[i])
    return routine

@qlm.build_gate("LP", [int,int,float], arity=lambda x,y,z: x)
def load_angle(number_qubits: int, index: int, angle: float):
    """
    Auxiliary function that transforms the state |0>|index> into
    cos(angle)|0>|index>+sin(angle)|1>|index>.
    Parameters
    ----------
    number_qubits : int
        Number of qubits for the control register. The arity of the gate is number_qubits+1.
    index : int
        Index of the state that we control.
    angle : float
        Angle that we load.
    """
    
    routine = qlm.QRoutine()
    quantum_register = routine.new_wires(number_qubits)

    routine.apply(mask(number_qubits-1,index),quantum_register[:number_qubits-1])
    routine.apply(qlm.RY(angle).ctrl(number_qubits-1),\
                  quantum_register[:number_qubits-1],quantum_register[number_qubits-1])
    routine.apply(mask(number_qubits-1,index),quantum_register[:number_qubits-1])

    return routine

def load_angles_brute_force(angles: np.array):
    """
    Creates an Abstract gate using multicontrolled rotations that transforms the state:
    |0>|0>+ |0>|1>+ |0>|2>+...+ |0>|len(angle)-1>,
    into:
    cos(angle)|0>|0>+cos(angle)|0>|1>+cos(angle)|0>|2>+...+cos(angle)|0>|len(angle)-1>
    +sin(angle)|0>|0>+sin(angle)|0>|1>+sin(angle)|0>|2>+...+sin(angle)|0>|len(angle)-1>.
    Parameters
    ----------
    angles : numpy array
        Angles to load in the circuit. The arity of the gate is int(np.log2(len(angle)))+1.
    """
    number_qubits = int(np.log2(angles.size))+1                                             
    routine = qlm.QRoutine()
    quantum_register = routine.new_wires(number_qubits)
    for i in range(angles.size):
        routine.apply(load_angle(number_qubits,i,angles[i]),quantum_register)
    return routine

<<<<<<< HEAD
def multiplexor_RY(angles: np.array,ordering: str="sequency"):
=======
def load_crbs_gate(thetas):
    """
    Creates a customized AbstractGate for doing a rotation controlled
    by quantum state using Quantum Multiplexors. The idea behind a
    controlled rotation by state (crbs) is given an state |q>
    and a list of angles thetas then apply:
    RY(thetas[0]) if |q>=|0>
    RY(thetas[1]) if |q>=|1>
    ...
    RY(thetas[i]) if |q>=|i>

    Parameters
    ----------

    thetas : numpy array
        Array with the list of angles for rotation

    Returns
    ----------

    CRBS_Gate :  AbstractGate
        Customized Abstract Gate for making controlled rotations by
        state using Quantum Multiplexors

    """

    #Number of qbits needed for doing the rotations of the input
    n_qbits = test_bins(thetas, text='Probability')
    m = n_qbits

    @build_gate("CRBS_Gate_{}".format(len(thetas)), [], arity=n_qbits+1)
    def crbs_gate():
        """
        Function generator for the AbstractGate that performs rotations
        in function of the quantum state by using
        Quantum Multiplexors.

        Returns
        ----------

        q_rout : Quantum Routine
            Quantum Routine for making rotation depending on quantum state
            Quantum Multiplexors
        """
        q_rout = QRoutine()
        reg = q_rout.new_wires(n_qbits+1)
        #recursive function to implement quantum multiplexors
        multiplexor_ry_m_recurs(q_rout, reg, thetas, m, m)
        q_rout.apply(CNOT, reg[m-m], reg[m])
        return q_rout
    return crbs_gate()

def load_p_gate(probability_array):
>>>>>>> 9adb1db2
    """
    Creates an Abstract gate using Quantum Multiplexors that transforms the state:
    |0>|0>+ |0>|1>+ |0>|2>+...+ |0>|len(angle)-1>,
    into:
    cos(angle)|0>|0>+cos(angle)|0>|1>+cos(angle)|0>|2>+...+cos(angle)|0>|len(angle)-1>
    +sin(angle)|0>|0>+sin(angle)|0>|1>+sin(angle)|0>|2>+...+sin(angle)|0>|len(angle)-1>.
    Parameters
    ----------
    angles : numpy array
        Angles to load in the circuit. The arity of the gate is int(np.log2(len(angle)))+1.
    """
    number_qubits = int(np.log2(angles.size))
    angles = fwht(angles,ordering =ordering)
    angles = angles/2**number_qubits
    routine = qlm.QRoutine()
    quantum_register = routine.new_wires(number_qubits+1)
    control = np.zeros(2**number_qubits,dtype = int)
    for i in range(number_qubits):
        for j in range(2**i-1,2**number_qubits,2**i):
            control[j] = number_qubits-i-1
    for i in range(2**number_qubits):
        routine.apply(qlm.RY(angles[i]),quantum_register[number_qubits])
        routine.apply(qlm.CNOT,quantum_register[control[i]],quantum_register[number_qubits])
    return routine

def load_angles(angles: np.array,method: str="multiplexor"):
    """
    Auxiliary function that transforms the state:
    |0>|0>+ |0>|1>+ |0>|2>+...+ |0>|len(angle)-1>,
    into:
    cos(angle)|0>|0>+cos(angle)|0>|1>+cos(angle)|0>|2>+...+cos(angle)|0>|len(angle)-1>
    +sin(angle)|0>|0>+sin(angle)|0>|1>+sin(angle)|0>|2>+...+sin(angle)|0>|len(angle)-1>.
    It serves as an interface for the two methods for loading the angles.
    Parameters
    ----------
    angles : numpy array
        Angles to load in the circuit. The arity of the gate is int(np.log2(len(angle)))+1.
    method : string
        Method used in the loading. Default method.
    """
    number_qubits = int(np.log2(angles.size))+1
    if (np.max(angles)>np.pi):
        print("ERROR: function f not properly normalised")
        return
    if (angles.size != 2**(number_qubits-1)):
        print("ERROR: size of function f is not a factor of 2")
    if (method=="brute_force"):
        routine = load_angles_brute_force(angles)
    else:
        routine = multiplexor_RY(angles)
    return routine

<<<<<<< HEAD
=======
    nqbits = test_bins(probability_array, text='Function')

    @build_gate("P_Gate", [], arity=nqbits)
    def p_gate_qm():
        """
        Function generator for the AbstractGate that allows the loading
        of a discretized Probability in a Quantum State using
        Quantum Multiplexors.
        Returns
        ----------

        Qrout : Quantum Routine
            Quantum Routine for loading Probability using Quantum
            Multiplexors
        """
        qrout = QRoutine()
        reg = qrout.new_wires(nqbits)
        # Now go iteratively trough each qubit computing the
        #probabilities and adding the corresponding multiplexor
        for m in range(nqbits):
            #Calculates Conditional Probability
            conditional_probability = left_conditional_probability(
                m, probability_array)
            #Rotation angles: length: 2^(i-1)-1 and i the number of
            #qbits of the step
            thetas = 2.0*(np.arccos(np.sqrt(conditional_probability)))
            if m == 0:
                # In the first iteration it is only needed a RY gate
                qrout.apply(RY(thetas[0]), reg[0])
            else:
                # In the following iterations we have to apply
                # multiplexors controlled by m qubits
                # We call a function to construct the multiplexor,
                # whose action is a block diagonal matrix of Ry gates
                # with angles theta

                #Original implementation
                #multiplexor_ry_m(qrout, reg, thetas, m, m)

                #Implementation using an Abstract Gate for a controlled
                #by state rotation
                crbs_gate = load_crbs_gate(thetas)
                qrout.apply(crbs_gate, reg[:crbs_gate.arity])
        return qrout
    return p_gate_qm()
>>>>>>> 9adb1db2

def load_probability(probability_array: np.array):
    """
    Creates an Abstract gate for loading the square roots of a discretized
    Probability Distribution using Quantum Multiplexors.

    Parameters
    ----------
    probability_array : numpy array
        Numpy array with the discretized probability to load. The arity of
        of the gate is int(np.log2(len(probability_array))).

    Raises
    ----------
    AssertionError
        if len(probability_array) != 2^n
    """
<<<<<<< HEAD
    number_qubits = int(np.log2(probability_array.size))
    routine = QRoutine()
    register = routine.new_wires(number_qubits)
    # Now go iteratively trough each qubit computing the
    #probabilities and adding the corresponding multiplexor
    for m in range(number_qubits):
        print(m)
        #Calculates Conditional Probability
        conditional_probability = left_conditional_probability(m, probability_array)
        #Rotation angles: length: 2^(i-1)-1 and i the number of
        #qbits of the step
        thetas = 2.0*(np.arccos(np.sqrt(conditional_probability)))
        if m == 0:
            # In the first iteration it is only needed a RY gate
            routine.apply(RY(thetas[0]), register[number_qubits-1])
        else:
            # In the following iterations we have to apply
            # multiplexors controlled by m qubits
            # We call a function to construct the multiplexor,
            # whose action is a block diagonal matrix of Ry gates
            # with angles theta
            routine.apply(multiplexor_RY(thetas),\
                          register[number_qubits-m:number_qubits],register[number_qubits-m-1])
    return routine
=======
    text_str = 'The image of the function must be less than 1.'\
    'Rescaling is required'
    assert np.all(function_array <= 1.), text_str
    text_str = 'The image of the function must be greater than 0.'\
    'Rescaling is required'
    assert np.all(function_array >= 0.), text_str
    text_str = 'the output of the function p must be a numpy array'
    assert isinstance(function_array, np.ndarray), text_str
    nqbits = test_bins(function_array, text='Function')
    #Calculation of the rotation angles
    thetas = 2.0*np.arcsin(np.sqrt(function_array))

    @build_gate("R_Gate", [], arity=nqbits+1)
    def r_gate_qm():
        """
        Function generator for creating an AbstractGate that allows
        the loading of the integral of a given discretized function
        array into a Quantum State using Quantum Multiplexors.
        Returns
        ----------
        Qrout : quantum routine
            Routine for loading the input function as a integral
            on the last qbit.
        """
        qrout = QRoutine()
        reg = qrout.new_wires(nqbits+1)
        #Original implementation
        #multiplexor_ry_m(qrout, reg, thetas, nqbits, nqbits)

        #Implementation of controlled by state Rotation using Abstract Gate
        crbs_gate = load_crbs_gate(thetas)
        qrout.apply(crbs_gate, reg[:crbs_gate.arity])
        return qrout
    return r_gate_qm()
>>>>>>> 9adb1db2
<|MERGE_RESOLUTION|>--- conflicted
+++ resolved
@@ -77,63 +77,7 @@
         routine.apply(load_angle(number_qubits,i,angles[i]),quantum_register)
     return routine
 
-<<<<<<< HEAD
 def multiplexor_RY(angles: np.array,ordering: str="sequency"):
-=======
-def load_crbs_gate(thetas):
-    """
-    Creates a customized AbstractGate for doing a rotation controlled
-    by quantum state using Quantum Multiplexors. The idea behind a
-    controlled rotation by state (crbs) is given an state |q>
-    and a list of angles thetas then apply:
-    RY(thetas[0]) if |q>=|0>
-    RY(thetas[1]) if |q>=|1>
-    ...
-    RY(thetas[i]) if |q>=|i>
-
-    Parameters
-    ----------
-
-    thetas : numpy array
-        Array with the list of angles for rotation
-
-    Returns
-    ----------
-
-    CRBS_Gate :  AbstractGate
-        Customized Abstract Gate for making controlled rotations by
-        state using Quantum Multiplexors
-
-    """
-
-    #Number of qbits needed for doing the rotations of the input
-    n_qbits = test_bins(thetas, text='Probability')
-    m = n_qbits
-
-    @build_gate("CRBS_Gate_{}".format(len(thetas)), [], arity=n_qbits+1)
-    def crbs_gate():
-        """
-        Function generator for the AbstractGate that performs rotations
-        in function of the quantum state by using
-        Quantum Multiplexors.
-
-        Returns
-        ----------
-
-        q_rout : Quantum Routine
-            Quantum Routine for making rotation depending on quantum state
-            Quantum Multiplexors
-        """
-        q_rout = QRoutine()
-        reg = q_rout.new_wires(n_qbits+1)
-        #recursive function to implement quantum multiplexors
-        multiplexor_ry_m_recurs(q_rout, reg, thetas, m, m)
-        q_rout.apply(CNOT, reg[m-m], reg[m])
-        return q_rout
-    return crbs_gate()
-
-def load_p_gate(probability_array):
->>>>>>> 9adb1db2
     """
     Creates an Abstract gate using Quantum Multiplexors that transforms the state:
     |0>|0>+ |0>|1>+ |0>|2>+...+ |0>|len(angle)-1>,
@@ -186,55 +130,6 @@
         routine = multiplexor_RY(angles)
     return routine
 
-<<<<<<< HEAD
-=======
-    nqbits = test_bins(probability_array, text='Function')
-
-    @build_gate("P_Gate", [], arity=nqbits)
-    def p_gate_qm():
-        """
-        Function generator for the AbstractGate that allows the loading
-        of a discretized Probability in a Quantum State using
-        Quantum Multiplexors.
-        Returns
-        ----------
-
-        Qrout : Quantum Routine
-            Quantum Routine for loading Probability using Quantum
-            Multiplexors
-        """
-        qrout = QRoutine()
-        reg = qrout.new_wires(nqbits)
-        # Now go iteratively trough each qubit computing the
-        #probabilities and adding the corresponding multiplexor
-        for m in range(nqbits):
-            #Calculates Conditional Probability
-            conditional_probability = left_conditional_probability(
-                m, probability_array)
-            #Rotation angles: length: 2^(i-1)-1 and i the number of
-            #qbits of the step
-            thetas = 2.0*(np.arccos(np.sqrt(conditional_probability)))
-            if m == 0:
-                # In the first iteration it is only needed a RY gate
-                qrout.apply(RY(thetas[0]), reg[0])
-            else:
-                # In the following iterations we have to apply
-                # multiplexors controlled by m qubits
-                # We call a function to construct the multiplexor,
-                # whose action is a block diagonal matrix of Ry gates
-                # with angles theta
-
-                #Original implementation
-                #multiplexor_ry_m(qrout, reg, thetas, m, m)
-
-                #Implementation using an Abstract Gate for a controlled
-                #by state rotation
-                crbs_gate = load_crbs_gate(thetas)
-                qrout.apply(crbs_gate, reg[:crbs_gate.arity])
-        return qrout
-    return p_gate_qm()
->>>>>>> 9adb1db2
-
 def load_probability(probability_array: np.array):
     """
     Creates an Abstract gate for loading the square roots of a discretized
@@ -251,7 +146,6 @@
     AssertionError
         if len(probability_array) != 2^n
     """
-<<<<<<< HEAD
     number_qubits = int(np.log2(probability_array.size))
     routine = QRoutine()
     register = routine.new_wires(number_qubits)
@@ -276,39 +170,3 @@
             routine.apply(multiplexor_RY(thetas),\
                           register[number_qubits-m:number_qubits],register[number_qubits-m-1])
     return routine
-=======
-    text_str = 'The image of the function must be less than 1.'\
-    'Rescaling is required'
-    assert np.all(function_array <= 1.), text_str
-    text_str = 'The image of the function must be greater than 0.'\
-    'Rescaling is required'
-    assert np.all(function_array >= 0.), text_str
-    text_str = 'the output of the function p must be a numpy array'
-    assert isinstance(function_array, np.ndarray), text_str
-    nqbits = test_bins(function_array, text='Function')
-    #Calculation of the rotation angles
-    thetas = 2.0*np.arcsin(np.sqrt(function_array))
-
-    @build_gate("R_Gate", [], arity=nqbits+1)
-    def r_gate_qm():
-        """
-        Function generator for creating an AbstractGate that allows
-        the loading of the integral of a given discretized function
-        array into a Quantum State using Quantum Multiplexors.
-        Returns
-        ----------
-        Qrout : quantum routine
-            Routine for loading the input function as a integral
-            on the last qbit.
-        """
-        qrout = QRoutine()
-        reg = qrout.new_wires(nqbits+1)
-        #Original implementation
-        #multiplexor_ry_m(qrout, reg, thetas, nqbits, nqbits)
-
-        #Implementation of controlled by state Rotation using Abstract Gate
-        crbs_gate = load_crbs_gate(thetas)
-        qrout.apply(crbs_gate, reg[:crbs_gate.arity])
-        return qrout
-    return r_gate_qm()
->>>>>>> 9adb1db2
